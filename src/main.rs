<<<<<<< HEAD
#![deny(rust_2018_idioms)]
mod res_man;
mod screen_manager;

use res_man::{FontChar, FontDef, ResourceLoader, ResourceManager};
use sdl2;

use sdl2::event::Event;
use sdl2::event::EventType;
use sdl2::keyboard::Keycode;
use sdl2::pixels::Color;
use sdl2::pixels::PixelFormatEnum;
use sdl2::rect::Rect;
use sdl2::render::Canvas;
use sdl2::render::Texture;
use sdl2::render::TextureCreator;
use sdl2::surface::Surface;
use sdl2::video::Window;
use sdl2::video::WindowContext;

use std::collections::HashMap;
use std::rc::Rc;
use std::time::Duration;

use crate::screen_manager::Renderable;

const ANSI_CHAR_RANGE: u32 = 0x80;
const FONT_SIZE: u32 = 32;
const FONT_SPACING: u32 = 2 * (FONT_SIZE / 64); // scales with font_size
const ATLAS_MAX_WIDTH: u32 = 16384;
const ATLAS_MAX_HEIGHT: u32 = 16384;

// type RefTexture<'a> = Rc<RefCell<Texture<'a>>>;

impl Renderable for FontChar {
    fn render(&self, target: &mut Renderer<'_>, x: u32, y: u32) -> Result<Rect, String> {
        let dst = target
            .loaded_font
            .get_char_aligned_rect(x as i32, y as i32, self);
        target
            .canvas
            .copy(
                &target
                    .texture_manager
                    .get(&usize::MAX)
                    .unwrap_or_else(|| {
                        panic!("Failed to get texture atlas!");
                    })
                    .clone()
                    .borrow(),
                self.bbox,
                dst,
            )
            .map(|_| {
                Rect::new(
                    x as i32,
                    y as i32,
                    self._ax,
                    target.loaded_font.glyph_height,
                )
            })
    }
}

type TextureManager<'a, T> = ResourceManager<'a, usize, Texture<'a>, TextureCreator<T>>;
impl<'a, T> ResourceLoader<'a, Texture<'a>> for TextureCreator<T> {
    type Args = Surface<'a>;
    fn load(&'a self, arg: &Self::Args) -> Result<Texture<'a>, String> {
        match arg.as_texture(self) {
            Ok(tex) => Ok(tex),
            Err(err) => Err(format!("Failed to load texture from surface: {err}")),
        }
    }
    fn create(&'a self, w: u32, h: u32) -> Texture<'a> {
        self.create_texture_target(PixelFormatEnum::RGB24, w, h)
            .unwrap()
    }
}

pub struct Renderer<'a> {
    canvas: Canvas<Window>,
    texture_manager: TextureManager<'a, WindowContext>,
    loaded_font: FontDef,
    width: u32,
    height: u32,
    _cursor_enabled: bool,
}

impl<'a> Renderer<'a> {
    pub fn new(
        canvas: Canvas<Window>,
        texture_creator: &'a TextureCreator<WindowContext>,
        width: u32,
        height: u32,
    ) -> Self {
        Renderer {
            canvas: canvas,
            loaded_font: FontDef::default(),
            texture_manager: TextureManager::new(&texture_creator),
            width,
            height,
            _cursor_enabled: false,
        }
    }

    pub fn build_atlas<A: Into<String>>(&mut self, font_path: A, font_size: u32) {
        use freetype::face::LoadFlag;
        use freetype::Library;

        // these variables will be used to determine the effective width and height of a character
        let mut max_ascent: u32 = 0;
        let mut max_descent: u32 = 0;
        let mut max_forward: u32 = 0;
        let mut max_back: u32 = 0;
        let mut max_width: u32 = 0;

        let lib = Library::init()
            .map_err(|err| {
                eprintln!("Could not initialize FreeType: {err}");
            })
            .unwrap();

        // load first font in ttf file
        let font_face = lib
            .new_face(font_path.into(), 0)
            .map_err(|err| {
                eprintln!("Could not load font: {err}");
            })
            .unwrap();
        //font_face.set_char_size(40*64, 0, 96, 96).unwrap();
        font_face
            .set_pixel_sizes(font_size, 0)
            .map_err(|err| {
                eprintln!("Failed to set pixel sizes: {err}");
            })
            .unwrap();
        font_face
            .load_glyph(0, LoadFlag::RENDER)
            .map_err(|err| eprintln!("Could not load first glyph from font: {err}"))
            .unwrap();

        let mut map: HashMap<usize, Rc<FontChar>> = Default::default();
        let metrics = font_face
            .size_metrics()
            .expect("Could not get font metrics: No value returned.");
        let atlas_glyph_height = metrics.height as u32 >> 6;
        let mut _atlas_rows = 0;
        let mut _atlas_cols = 0;
        let mut _atlas_width = 0;
        let glyph_total_width = ANSI_CHAR_RANGE * font_size;
        if glyph_total_width > ATLAS_MAX_WIDTH {
            _atlas_rows = (glyph_total_width / ATLAS_MAX_WIDTH) + 1;
            _atlas_cols = ATLAS_MAX_WIDTH / font_size;
            _atlas_width = ATLAS_MAX_WIDTH;
        } else if glyph_total_width % ATLAS_MAX_WIDTH == 0 {
            _atlas_rows = glyph_total_width / ATLAS_MAX_WIDTH;
            _atlas_cols = ATLAS_MAX_WIDTH / font_size;
            _atlas_width = ATLAS_MAX_WIDTH;
        } else {
            _atlas_rows = 1;
            _atlas_cols = ANSI_CHAR_RANGE;
            _atlas_width = glyph_total_width;
        };
        let atlas_height = atlas_glyph_height * _atlas_rows;

        if atlas_height > ATLAS_MAX_HEIGHT {
            panic!("Texture size exceeded limit of {ATLAS_MAX_WIDTH}x{ATLAS_MAX_HEIGHT}");
        }

        let mut master_surface: Surface<'_> =
            Surface::new(_atlas_width, atlas_height, PixelFormatEnum::RGB24)
                .map_err(|err| {
                    eprintln!("Could not create atlas surface: {err}");
                })
                .unwrap();

        let src = Rect::new(0, 0, font_size, atlas_glyph_height);

        for y in 0.._atlas_rows {
            for x in 0.._atlas_cols {
                let ch = y * _atlas_rows + x;
                font_face
                    .load_char(ch as usize, LoadFlag::RENDER)
                    .map_err(|err| eprintln!("Could not load char: {err}"))
                    .unwrap();

                let glyph = font_face.glyph();

                if glyph.bitmap_top() > max_ascent as i32 {
                    max_ascent = glyph.bitmap_top() as u32;
                }
                if ((glyph.metrics().height as i32 >> 6) - glyph.bitmap_top()) > max_descent as i32
                {
                    max_descent =
                        ((glyph.metrics().height as i32 >> 6) - glyph.bitmap_top()) as u32;
                }
                if glyph.bitmap_left() > max_back as i32 {
                    max_back = glyph.bitmap_left() as u32;
                }
                if ((glyph.metrics().width as i32 >> 6) - glyph.bitmap_left()) > max_forward as i32
                {
                    max_forward =
                        ((glyph.metrics().width as i32 >> 6) - glyph.bitmap_left()) as u32;
                }
                if (glyph.metrics().width as u32 >> 6) > max_width {
                    max_width = glyph.metrics().width as u32 >> 6;
                }

                let mut rgb = Vec::<u8>::with_capacity(glyph.bitmap().buffer().len() * 3);
                for pixel in glyph.bitmap().buffer() {
                    rgb.extend_from_slice(&[*pixel, *pixel, *pixel]);
                }

                // loading and blittering this on the CPU should be plenty fast
                let letter = Surface::from_data(
                    &mut rgb[..],
                    glyph.bitmap().width() as u32,
                    glyph.bitmap().rows() as u32,
                    glyph.bitmap().pitch() as u32 * 3,
                    PixelFormatEnum::RGB24,
                )
                .unwrap();
                let dest = Rect::new(
                    (x * font_size) as i32,
                    (y * atlas_glyph_height) as i32,
                    font_size,
                    atlas_glyph_height,
                );
                letter
                    .blit(src, &mut master_surface, dest)
                    .map_err(|err| {
                        eprintln!("Could not blit to texture atlas: {err}");
                    })
                    .unwrap();

                // add to map
                let bbox = Rect::new(
                    (x * FONT_SIZE) as i32,
                    (y * atlas_height) as i32,
                    glyph.metrics().width as u32 >> 6,
                    glyph.metrics().height as u32 >> 6,
                );
                let entry = FontChar::new(
                    char::from_u32(ch as u32).unwrap(),
                    bbox,
                    glyph.advance().x as u32 >> 6,
                    glyph.advance().y as u32 >> 6,
                    glyph.bitmap_left(),
                    glyph.bitmap_top(),
                );
                map.insert(ch as usize, Rc::new(entry));
            }
        }

        self.texture_manager
            .load(usize::MAX, &master_surface)
            .map_err(|err| {
                eprintln!("Could not create texture from surface: {err}");
            })
            .unwrap();

        self.loaded_font = FontDef::new(
            map,
            max_ascent + max_descent,
            max_width, //max_forward + max_back,
            FONT_SPACING,
            max_ascent,
            max_descent,
            font_size,
            max_back,
            max_forward,
        );
    }
}

//pub fn reinit_window_surface(window_surface: &mut WindowSurfaceRef, )

pub fn main() -> Result<(), ()> {
    const WIDTH: u32 = 800;
    const HEIGHT: u32 = 600;
    const FONT_FILE: &'static str = "fonts/Arial.ttf";

    let sdl_context = sdl2::init().unwrap();
    let video_subsystem = sdl_context
        .video()
        .map_err(|err| eprintln!("Could not create video context: {err}"))
        .unwrap();

    let window = video_subsystem
        .window("Saute Text Editor", WIDTH, HEIGHT)
        .position_centered()
        .resizable()
        .build()
        .map_err(|err| eprintln!("Could not build window: {err}"))
        .unwrap();

    let window_canvas = window
        .into_canvas()
        .build()
        .map_err(|err| {
            eprintln!("Failed to get window canvas: {err}");
        })
        .unwrap();
    let texman = window_canvas.texture_creator();

    let mut renderer = Renderer::new(window_canvas, &texman, WIDTH, HEIGHT);
    renderer.build_atlas(FONT_FILE, FONT_SIZE);
    let mut event_pump = sdl_context
        .event_pump()
        .map_err(|err| eprintln!("Failed to get event pump: {err}"))
        .unwrap();

    renderer.canvas.set_draw_color::<_>(Color::RGB(0, 0, 0));
    renderer.canvas.clear();
    renderer.canvas.present();

    event_pump.enable_event(EventType::TextInput);

    let mut text_box = screen_manager::TextScreen::new(
        WIDTH as usize,
        (HEIGHT - 2 * renderer.loaded_font.glyph_height) as usize,
        renderer.loaded_font.glyph_height as usize,
    );

    let mut debug_info_text = screen_manager::TextScreen::new(
        WIDTH as usize,
        renderer.loaded_font.glyph_height as usize,
        renderer.loaded_font.glyph_height as usize,
    );
    let debug_info_render_height = HEIGHT - renderer.loaded_font.glyph_height;
    debug_info_text.cursor_disable();

    // lambda function that puts a string into

    let mut need_update: bool = true;
    text_box.cursor_enable();
    'running: loop {
        for event in event_pump.poll_iter() {
            match event {
                Event::Quit { .. }
                | Event::KeyDown {
                    keycode: Some(Keycode::Escape),
                    ..
                } => break 'running,
                Event::KeyDown {
                    keycode: Some(Keycode::LAlt),
                    ..
                } => {
                    let pos = text_box.get_cursor_abs();
                    text_box.set_highlight_mark(pos);
                    println!("[INFO] Marker set to absolute position {pos}");
                }
                Event::KeyDown { keycode, .. } => {
                    if let Some(code) = keycode {
                        match code {
                            Keycode::Return | Keycode::Return2 => {
                                let fch = renderer
                                    .loaded_font
                                    .get_char('\n' as usize)
                                    .map_err(|_| {
                                        eprintln!("Failed to get char '\\n' from texture atlas");
                                    })
                                    .unwrap();
                                text_box.push_char(fch);
                                need_update = true;
                            }
                            Keycode::Backspace => {
                                text_box.pop_char();
                                need_update = true;
                            }
                            Keycode::Right => {
                                text_box.cursor_forward();
                                need_update = true;
                            }

                            Keycode::Left => {
                                text_box.cursor_back();
                                need_update = true;
                            }
                            _ => {}
                        }
                    }
                }
                Event::TextInput { text, .. } => {
                    println!("[INFO] Event::TextInput triggered");
                    text_box.push_string(renderer.loaded_font.get_string(text)?);
                    // text.chars().for_each(|ch| {
                    //     let fch = renderer
                    //         .loaded_font
                    //         .get_char(ch as usize)
                    //         .map_err(|_| {
                    //             eprintln!("Failed to get char {ch} from texture atlas");
                    //         })
                    //         .unwrap();
                    //     text_box.push_char(fch);
                    // });
                    need_update = true;
                }
                Event::Window { win_event, .. } => {
                    use sdl2::event::WindowEvent;
                    match win_event {
                        WindowEvent::SizeChanged(w, h) | WindowEvent::Resized(w, h) => {
                            println!(
                                "[INFO] Window resized to {w}x{h}, need to reinit window surface"
                            );
                            renderer.width = w as u32;
                            renderer.height = h as u32;
                            text_box.set_width(w as usize);
                            need_update = true;
                        }
                        _ => {}
                    }
                }
                _ => {}
            }
        }
        if need_update {
            println!(
                "[INFO] Updating screen! {w} x {h}",
                w = renderer.width,
                h = renderer.height
            );
            renderer.canvas.set_draw_color::<_>(Color::RGB(0, 0, 0));
            renderer
                .canvas
                .fill_rect(Rect::new(0, 0, renderer.width, renderer.height))
                .unwrap();

            text_box
                .render_all(&mut renderer, 0, 0)
                .map_err(|err| {
                    eprintln!("Could not render text to canvas: {err}");
                })
                .unwrap();

            let cursor_col = text_box.get_cursor_col();
            let cursor_row = text_box.get_cursor_row();
            let debug_text = renderer
                .loaded_font
                .get_string(format!("Line: {cursor_row}; Char: {cursor_col}"))?;
            debug_info_text.clear();
            debug_info_text.push_string(debug_text);
            debug_info_text
                .render_all(&mut renderer, 0, debug_info_render_height)
                .map_err(|err| {
                    eprintln!("Could not render cursor position info to canvas: {err}");
                })
                .unwrap();

            renderer.canvas.present();
            need_update = false;
        }

        std::thread::sleep(Duration::new(0, 1_000_000_000u32 / 60));
    }
    println!("Final text buffer:\n{text}", text = text_box.get_text());
    Ok(())
}
=======
#![deny(rust_2018_idioms)]
mod res_man;
mod screen_manager;

use res_man::{FontChar, FontDef, ResourceLoader, ResourceManager};
use sdl2;

use sdl2::event::Event;
use sdl2::event::EventType;
use sdl2::keyboard::Keycode;
use sdl2::pixels::Color;
use sdl2::pixels::PixelFormatEnum;
use sdl2::rect::Rect;
use sdl2::render::Canvas;
use sdl2::render::Texture;
use sdl2::render::TextureCreator;
use sdl2::surface::Surface;
use sdl2::video::Window;
use sdl2::video::WindowContext;

use std::collections::HashMap;
use std::rc::Rc;
use std::time::Duration;

use crate::screen_manager::Renderable;

const ANSI_CHAR_RANGE: u32 = 0x80;
const FONT_SIZE: u32 = 32;
const FONT_SPACING: u32 = 2 * (FONT_SIZE / 64); // scales with font_size
const ATLAS_MAX_WIDTH: u32 = 16384;
const ATLAS_MAX_HEIGHT: u32 = 16384;

// type RefTexture<'a> = Rc<RefCell<Texture<'a>>>;

impl Renderable for FontChar {
    fn render(&self, target: &mut Renderer<'_>, x: u32, y: u32) -> Result<Rect, String> {
        let dst = target
            .loaded_font
            .get_char_aligned_rect(x as i32, y as i32, self);
        target
            .canvas
            .copy(
                &target
                    .texture_manager
                    .get(&usize::MAX)
                    .unwrap_or_else(|| {
                        panic!("Failed to get texture atlas!");
                    })
                    .clone()
                    .borrow(),
                self.bbox,
                dst,
            )
            .map(|_| {
                Rect::new(
                    x as i32,
                    y as i32,
                    self._ax,
                    target.loaded_font.glyph_height,
                )
            })
    }
}

type TextureManager<'a, T> = ResourceManager<'a, usize, Texture<'a>, TextureCreator<T>>;
impl<'a, T> ResourceLoader<'a, Texture<'a>> for TextureCreator<T> {
    type Args = Surface<'a>;
    fn load(&'a self, arg: &Self::Args) -> Result<Texture<'a>, String> {
        match arg.as_texture(self) {
            Ok(tex) => Ok(tex),
            Err(err) => Err(format!("Failed to load texture from surface: {err}")),
        }
    }
    fn create(&'a self, w: u32, h: u32) -> Texture<'a> {
        self.create_texture_target(PixelFormatEnum::RGB24, w, h)
            .unwrap()
    }
}

pub struct Renderer<'a> {
    canvas: Canvas<Window>,
    texture_manager: TextureManager<'a, WindowContext>,
    loaded_font: FontDef,
    width: u32,
    height: u32,
    _cursor_enabled: bool,
}

impl<'a> Renderer<'a> {
    pub fn new(
        canvas: Canvas<Window>,
        texture_creator: &'a TextureCreator<WindowContext>,
        width: u32,
        height: u32,
    ) -> Self {
        Renderer {
            canvas: canvas,
            loaded_font: FontDef::default(),
            texture_manager: TextureManager::new(&texture_creator),
            width,
            height,
            _cursor_enabled: false,
        }
    }

    pub fn build_atlas<A: Into<String>>(&mut self, font_path: A, font_size: u32) {
        use freetype::face::LoadFlag;
        use freetype::Library;

        // these variables will be used to determine the effective width and height of a character
        let mut max_ascent: u32 = 0;
        let mut max_descent: u32 = 0;
        let mut max_forward: u32 = 0;
        let mut max_back: u32 = 0;
        let mut max_width: u32 = 0;

        let lib = Library::init()
            .map_err(|err| {
                eprintln!("Could not initialize FreeType: {err}");
            })
            .unwrap();

        // load first font in ttf file
        let font_face = lib
            .new_face(font_path.into(), 0)
            .map_err(|err| {
                eprintln!("Could not load font: {err}");
            })
            .unwrap();
        //font_face.set_char_size(40*64, 0, 96, 96).unwrap();
        font_face
            .set_pixel_sizes(font_size, 0)
            .map_err(|err| {
                eprintln!("Failed to set pixel sizes: {err}");
            })
            .unwrap();
        font_face
            .load_glyph(0, LoadFlag::RENDER)
            .map_err(|err| eprintln!("Could not load first glyph from font: {err}"))
            .unwrap();

        let mut map: HashMap<usize, Rc<FontChar>> = Default::default();
        let metrics = font_face
            .size_metrics()
            .expect("Could not get font metrics: No value returned.");
        let atlas_glyph_height = metrics.height as u32 >> 6;
        let mut _atlas_rows = 0;
        let mut _atlas_cols = 0;
        let mut _atlas_width = 0;
        let glyph_total_width = ANSI_CHAR_RANGE * font_size;
        if glyph_total_width > ATLAS_MAX_WIDTH {
            _atlas_rows = (glyph_total_width / ATLAS_MAX_WIDTH) + 1;
            _atlas_cols = ATLAS_MAX_WIDTH / font_size;
            _atlas_width = ATLAS_MAX_WIDTH;
        } else if glyph_total_width % ATLAS_MAX_WIDTH == 0 {
            _atlas_rows = glyph_total_width / ATLAS_MAX_WIDTH;
            _atlas_cols = ATLAS_MAX_WIDTH / font_size;
            _atlas_width = ATLAS_MAX_WIDTH;
        } else {
            _atlas_rows = 1;
            _atlas_cols = ANSI_CHAR_RANGE;
            _atlas_width = glyph_total_width;
        };
        let atlas_height = atlas_glyph_height * _atlas_rows;

        if atlas_height > ATLAS_MAX_HEIGHT {
            panic!("Texture size exceeded limit of {ATLAS_MAX_WIDTH}x{ATLAS_MAX_HEIGHT}");
        }

        let mut master_surface: Surface<'_> =
            Surface::new(_atlas_width, atlas_height, PixelFormatEnum::RGB24)
                .map_err(|err| {
                    eprintln!("Could not create atlas surface: {err}");
                })
                .unwrap();

        let src = Rect::new(0, 0, font_size, atlas_glyph_height);

        for y in 0.._atlas_rows {
            for x in 0.._atlas_cols {
                let ch = y * _atlas_rows + x;
                font_face
                    .load_char(ch as usize, LoadFlag::RENDER)
                    .map_err(|err| eprintln!("Could not load char: {err}"))
                    .unwrap();

                let glyph = font_face.glyph();

                if glyph.bitmap_top() > max_ascent as i32 {
                    max_ascent = glyph.bitmap_top() as u32;
                }
                if ((glyph.metrics().height as i32 >> 6) - glyph.bitmap_top()) > max_descent as i32
                {
                    max_descent =
                        ((glyph.metrics().height as i32 >> 6) - glyph.bitmap_top()) as u32;
                }
                if glyph.bitmap_left() > max_back as i32 {
                    max_back = glyph.bitmap_left() as u32;
                }
                if ((glyph.metrics().width as i32 >> 6) - glyph.bitmap_left()) > max_forward as i32
                {
                    max_forward =
                        ((glyph.metrics().width as i32 >> 6) - glyph.bitmap_left()) as u32;
                }
                if (glyph.metrics().width as u32 >> 6) > max_width {
                    max_width = glyph.metrics().width as u32 >> 6;
                }

                let mut rgb = Vec::<u8>::with_capacity(glyph.bitmap().buffer().len() * 3);
                for pixel in glyph.bitmap().buffer() {
                    rgb.extend_from_slice(&[*pixel, *pixel, *pixel]);
                }

                // loading and blittering this on the CPU should be plenty fast
                let letter = Surface::from_data(
                    &mut rgb[..],
                    glyph.bitmap().width() as u32,
                    glyph.bitmap().rows() as u32,
                    glyph.bitmap().pitch() as u32 * 3,
                    PixelFormatEnum::RGB24,
                )
                .unwrap();
                let dest = Rect::new(
                    (x * font_size) as i32,
                    (y * atlas_glyph_height) as i32,
                    font_size,
                    atlas_glyph_height,
                );
                letter
                    .blit(src, &mut master_surface, dest)
                    .map_err(|err| {
                        eprintln!("Could not blit to texture atlas: {err}");
                    })
                    .unwrap();

                // add to map
                let bbox = Rect::new(
                    (x * FONT_SIZE) as i32,
                    (y * atlas_height) as i32,
                    glyph.metrics().width as u32 >> 6,
                    glyph.metrics().height as u32 >> 6,
                );
                let entry = FontChar::new(
                    char::from_u32(ch as u32).unwrap(),
                    bbox,
                    glyph.advance().x as u32 >> 6,
                    glyph.advance().y as u32 >> 6,
                    glyph.bitmap_left(),
                    glyph.bitmap_top(),
                );
                map.insert(ch as usize, Rc::new(entry));
            }
        }

        self.texture_manager
            .load(usize::MAX, &master_surface)
            .map_err(|err| {
                eprintln!("Could not create texture from surface: {err}");
            })
            .unwrap();

        self.loaded_font = FontDef::new(
            map,
            max_ascent + max_descent,
            max_width, //max_forward + max_back,
            FONT_SPACING,
            max_ascent,
            max_descent,
            font_size,
            max_back,
            max_forward,
        );
    }
}

//pub fn reinit_window_surface(window_surface: &mut WindowSurfaceRef, )

pub fn main() -> Result<(), ()> {
    const WIDTH: u32 = 800;
    const HEIGHT: u32 = 600;
    const FONT_FILE: &'static str = "fonts/Arial.ttf";

    let sdl_context = sdl2::init().unwrap();
    let video_subsystem = sdl_context
        .video()
        .map_err(|err| eprintln!("Could not create video context: {err}"))
        .unwrap();

    let window = video_subsystem
        .window("Saute Text Editor", WIDTH, HEIGHT)
        .position_centered()
        .resizable()
        .build()
        .map_err(|err| eprintln!("Could not build window: {err}"))
        .unwrap();

    let window_canvas = window
        .into_canvas()
        .build()
        .map_err(|err| {
            eprintln!("Failed to get window canvas: {err}");
        })
        .unwrap();
    let texman = window_canvas.texture_creator();

    let mut renderer = Renderer::new(window_canvas, &texman, WIDTH, HEIGHT);
    renderer.build_atlas(FONT_FILE, FONT_SIZE);
    let mut event_pump = sdl_context
        .event_pump()
        .map_err(|err| eprintln!("Failed to get event pump: {err}"))
        .unwrap();

    renderer.canvas.set_draw_color::<_>(Color::RGB(0, 0, 0));
    renderer.canvas.clear();
    renderer.canvas.present();

    event_pump.enable_event(EventType::TextInput);

    let mut text_box = screen_manager::TextScreen::new(
        WIDTH as usize,
        (HEIGHT - 2 * renderer.loaded_font.glyph_height) as usize,
        renderer.loaded_font.glyph_height as usize,
    );

    let mut debug_info_text = screen_manager::TextScreen::new(
        WIDTH as usize,
        renderer.loaded_font.glyph_height as usize,
        renderer.loaded_font.glyph_height as usize,
    );
    let debug_info_render_height = HEIGHT - renderer.loaded_font.glyph_height;
    debug_info_text.cursor_disable();

    // lambda function that puts a string into

    let mut need_update: bool = true;
    text_box.cursor_enable();
    'running: loop {
        for event in event_pump.poll_iter() {
            match event {
                Event::Quit { .. }
                | Event::KeyDown {
                    keycode: Some(Keycode::Escape),
                    ..
                } => break 'running,
                Event::KeyDown {
                    keycode: Some(Keycode::LAlt),
                    ..
                } => {
                    let pos = text_box.get_cursor_abs();
                    text_box.set_highlight_mark(pos);
                    println!("[INFO] Marker set to absolute position {pos}");
                }
                Event::KeyDown { keycode, .. } => {
                    if let Some(code) = keycode {
                        match code {
                            Keycode::Return | Keycode::Return2 => {
                                let fch = renderer
                                    .loaded_font
                                    .get_char('\n' as usize)
                                    .map_err(|_| {
                                        eprintln!("Failed to get char '\\n' from texture atlas");
                                    })
                                    .unwrap();
                                text_box.push_char(fch);
                                need_update = true;
                            }
                            Keycode::Backspace => {
                                text_box.pop_char();
                                need_update = true;
                            }
                            Keycode::Right => {
                                text_box.cursor_forward();
                                need_update = true;
                            }

                            Keycode::Left => {
                                text_box.cursor_back();
                                need_update = true;
                            }
                            _ => {}
                        }
                    }
                }
                Event::TextInput { text, .. } => {
                    println!("[INFO] Event::TextInput triggered");
                    text_box.push_string(renderer.loaded_font.get_string(text)?);
                    // text.chars().for_each(|ch| {
                    //     let fch = renderer
                    //         .loaded_font
                    //         .get_char(ch as usize)
                    //         .map_err(|_| {
                    //             eprintln!("Failed to get char {ch} from texture atlas");
                    //         })
                    //         .unwrap();
                    //     text_box.push_char(fch);
                    // });
                    need_update = true;
                }
                Event::Window { win_event, .. } => {
                    use sdl2::event::WindowEvent;
                    match win_event {
                        WindowEvent::SizeChanged(w, h) | WindowEvent::Resized(w, h) => {
                            println!(
                                "[INFO] Window resized to {w}x{h}, need to reinit window surface"
                            );
                            renderer.width = w as u32;
                            renderer.height = h as u32;
                            text_box.set_width(w as usize);
                            need_update = true;
                        }
                        _ => {}
                    }
                }
                _ => {}
            }
        }
        if need_update {
            println!(
                "[INFO] Updating screen! {w} x {h}",
                w = renderer.width,
                h = renderer.height
            );
            renderer.canvas.set_draw_color::<_>(Color::RGB(0, 0, 0));
            renderer
                .canvas
                .fill_rect(Rect::new(0, 0, renderer.width, renderer.height))
                .unwrap();

            text_box
                .render_all(&mut renderer, 0, 0)
                .map_err(|err| {
                    eprintln!("Could not render text to canvas: {err}");
                })
                .unwrap();

            let cursor_col = text_box.get_cursor_col();
            let cursor_row = text_box.get_cursor_row();
            let debug_text = renderer
                .loaded_font
                .get_string(format!("Line: {cursor_row}; Char: {cursor_col}"))?;
            debug_info_text.clear();
            debug_info_text.push_string(debug_text);
            debug_info_text
                .render_all(&mut renderer, 0, debug_info_render_height)
                .map_err(|err| {
                    eprintln!("Could not render cursor position info to canvas: {err}");
                })
                .unwrap();

            renderer.canvas.present();
            need_update = false;
        }

        std::thread::sleep(Duration::new(0, 1_000_000_000u32 / 60));
    }
    println!("Final text buffer:\n{text}", text = text_box.get_text());
    Ok(())
}
>>>>>>> b6384608
<|MERGE_RESOLUTION|>--- conflicted
+++ resolved
@@ -1,4 +1,3 @@
-<<<<<<< HEAD
 #![deny(rust_2018_idioms)]
 mod res_man;
 mod screen_manager;
@@ -456,464 +455,4 @@
     }
     println!("Final text buffer:\n{text}", text = text_box.get_text());
     Ok(())
-}
-=======
-#![deny(rust_2018_idioms)]
-mod res_man;
-mod screen_manager;
-
-use res_man::{FontChar, FontDef, ResourceLoader, ResourceManager};
-use sdl2;
-
-use sdl2::event::Event;
-use sdl2::event::EventType;
-use sdl2::keyboard::Keycode;
-use sdl2::pixels::Color;
-use sdl2::pixels::PixelFormatEnum;
-use sdl2::rect::Rect;
-use sdl2::render::Canvas;
-use sdl2::render::Texture;
-use sdl2::render::TextureCreator;
-use sdl2::surface::Surface;
-use sdl2::video::Window;
-use sdl2::video::WindowContext;
-
-use std::collections::HashMap;
-use std::rc::Rc;
-use std::time::Duration;
-
-use crate::screen_manager::Renderable;
-
-const ANSI_CHAR_RANGE: u32 = 0x80;
-const FONT_SIZE: u32 = 32;
-const FONT_SPACING: u32 = 2 * (FONT_SIZE / 64); // scales with font_size
-const ATLAS_MAX_WIDTH: u32 = 16384;
-const ATLAS_MAX_HEIGHT: u32 = 16384;
-
-// type RefTexture<'a> = Rc<RefCell<Texture<'a>>>;
-
-impl Renderable for FontChar {
-    fn render(&self, target: &mut Renderer<'_>, x: u32, y: u32) -> Result<Rect, String> {
-        let dst = target
-            .loaded_font
-            .get_char_aligned_rect(x as i32, y as i32, self);
-        target
-            .canvas
-            .copy(
-                &target
-                    .texture_manager
-                    .get(&usize::MAX)
-                    .unwrap_or_else(|| {
-                        panic!("Failed to get texture atlas!");
-                    })
-                    .clone()
-                    .borrow(),
-                self.bbox,
-                dst,
-            )
-            .map(|_| {
-                Rect::new(
-                    x as i32,
-                    y as i32,
-                    self._ax,
-                    target.loaded_font.glyph_height,
-                )
-            })
-    }
-}
-
-type TextureManager<'a, T> = ResourceManager<'a, usize, Texture<'a>, TextureCreator<T>>;
-impl<'a, T> ResourceLoader<'a, Texture<'a>> for TextureCreator<T> {
-    type Args = Surface<'a>;
-    fn load(&'a self, arg: &Self::Args) -> Result<Texture<'a>, String> {
-        match arg.as_texture(self) {
-            Ok(tex) => Ok(tex),
-            Err(err) => Err(format!("Failed to load texture from surface: {err}")),
-        }
-    }
-    fn create(&'a self, w: u32, h: u32) -> Texture<'a> {
-        self.create_texture_target(PixelFormatEnum::RGB24, w, h)
-            .unwrap()
-    }
-}
-
-pub struct Renderer<'a> {
-    canvas: Canvas<Window>,
-    texture_manager: TextureManager<'a, WindowContext>,
-    loaded_font: FontDef,
-    width: u32,
-    height: u32,
-    _cursor_enabled: bool,
-}
-
-impl<'a> Renderer<'a> {
-    pub fn new(
-        canvas: Canvas<Window>,
-        texture_creator: &'a TextureCreator<WindowContext>,
-        width: u32,
-        height: u32,
-    ) -> Self {
-        Renderer {
-            canvas: canvas,
-            loaded_font: FontDef::default(),
-            texture_manager: TextureManager::new(&texture_creator),
-            width,
-            height,
-            _cursor_enabled: false,
-        }
-    }
-
-    pub fn build_atlas<A: Into<String>>(&mut self, font_path: A, font_size: u32) {
-        use freetype::face::LoadFlag;
-        use freetype::Library;
-
-        // these variables will be used to determine the effective width and height of a character
-        let mut max_ascent: u32 = 0;
-        let mut max_descent: u32 = 0;
-        let mut max_forward: u32 = 0;
-        let mut max_back: u32 = 0;
-        let mut max_width: u32 = 0;
-
-        let lib = Library::init()
-            .map_err(|err| {
-                eprintln!("Could not initialize FreeType: {err}");
-            })
-            .unwrap();
-
-        // load first font in ttf file
-        let font_face = lib
-            .new_face(font_path.into(), 0)
-            .map_err(|err| {
-                eprintln!("Could not load font: {err}");
-            })
-            .unwrap();
-        //font_face.set_char_size(40*64, 0, 96, 96).unwrap();
-        font_face
-            .set_pixel_sizes(font_size, 0)
-            .map_err(|err| {
-                eprintln!("Failed to set pixel sizes: {err}");
-            })
-            .unwrap();
-        font_face
-            .load_glyph(0, LoadFlag::RENDER)
-            .map_err(|err| eprintln!("Could not load first glyph from font: {err}"))
-            .unwrap();
-
-        let mut map: HashMap<usize, Rc<FontChar>> = Default::default();
-        let metrics = font_face
-            .size_metrics()
-            .expect("Could not get font metrics: No value returned.");
-        let atlas_glyph_height = metrics.height as u32 >> 6;
-        let mut _atlas_rows = 0;
-        let mut _atlas_cols = 0;
-        let mut _atlas_width = 0;
-        let glyph_total_width = ANSI_CHAR_RANGE * font_size;
-        if glyph_total_width > ATLAS_MAX_WIDTH {
-            _atlas_rows = (glyph_total_width / ATLAS_MAX_WIDTH) + 1;
-            _atlas_cols = ATLAS_MAX_WIDTH / font_size;
-            _atlas_width = ATLAS_MAX_WIDTH;
-        } else if glyph_total_width % ATLAS_MAX_WIDTH == 0 {
-            _atlas_rows = glyph_total_width / ATLAS_MAX_WIDTH;
-            _atlas_cols = ATLAS_MAX_WIDTH / font_size;
-            _atlas_width = ATLAS_MAX_WIDTH;
-        } else {
-            _atlas_rows = 1;
-            _atlas_cols = ANSI_CHAR_RANGE;
-            _atlas_width = glyph_total_width;
-        };
-        let atlas_height = atlas_glyph_height * _atlas_rows;
-
-        if atlas_height > ATLAS_MAX_HEIGHT {
-            panic!("Texture size exceeded limit of {ATLAS_MAX_WIDTH}x{ATLAS_MAX_HEIGHT}");
-        }
-
-        let mut master_surface: Surface<'_> =
-            Surface::new(_atlas_width, atlas_height, PixelFormatEnum::RGB24)
-                .map_err(|err| {
-                    eprintln!("Could not create atlas surface: {err}");
-                })
-                .unwrap();
-
-        let src = Rect::new(0, 0, font_size, atlas_glyph_height);
-
-        for y in 0.._atlas_rows {
-            for x in 0.._atlas_cols {
-                let ch = y * _atlas_rows + x;
-                font_face
-                    .load_char(ch as usize, LoadFlag::RENDER)
-                    .map_err(|err| eprintln!("Could not load char: {err}"))
-                    .unwrap();
-
-                let glyph = font_face.glyph();
-
-                if glyph.bitmap_top() > max_ascent as i32 {
-                    max_ascent = glyph.bitmap_top() as u32;
-                }
-                if ((glyph.metrics().height as i32 >> 6) - glyph.bitmap_top()) > max_descent as i32
-                {
-                    max_descent =
-                        ((glyph.metrics().height as i32 >> 6) - glyph.bitmap_top()) as u32;
-                }
-                if glyph.bitmap_left() > max_back as i32 {
-                    max_back = glyph.bitmap_left() as u32;
-                }
-                if ((glyph.metrics().width as i32 >> 6) - glyph.bitmap_left()) > max_forward as i32
-                {
-                    max_forward =
-                        ((glyph.metrics().width as i32 >> 6) - glyph.bitmap_left()) as u32;
-                }
-                if (glyph.metrics().width as u32 >> 6) > max_width {
-                    max_width = glyph.metrics().width as u32 >> 6;
-                }
-
-                let mut rgb = Vec::<u8>::with_capacity(glyph.bitmap().buffer().len() * 3);
-                for pixel in glyph.bitmap().buffer() {
-                    rgb.extend_from_slice(&[*pixel, *pixel, *pixel]);
-                }
-
-                // loading and blittering this on the CPU should be plenty fast
-                let letter = Surface::from_data(
-                    &mut rgb[..],
-                    glyph.bitmap().width() as u32,
-                    glyph.bitmap().rows() as u32,
-                    glyph.bitmap().pitch() as u32 * 3,
-                    PixelFormatEnum::RGB24,
-                )
-                .unwrap();
-                let dest = Rect::new(
-                    (x * font_size) as i32,
-                    (y * atlas_glyph_height) as i32,
-                    font_size,
-                    atlas_glyph_height,
-                );
-                letter
-                    .blit(src, &mut master_surface, dest)
-                    .map_err(|err| {
-                        eprintln!("Could not blit to texture atlas: {err}");
-                    })
-                    .unwrap();
-
-                // add to map
-                let bbox = Rect::new(
-                    (x * FONT_SIZE) as i32,
-                    (y * atlas_height) as i32,
-                    glyph.metrics().width as u32 >> 6,
-                    glyph.metrics().height as u32 >> 6,
-                );
-                let entry = FontChar::new(
-                    char::from_u32(ch as u32).unwrap(),
-                    bbox,
-                    glyph.advance().x as u32 >> 6,
-                    glyph.advance().y as u32 >> 6,
-                    glyph.bitmap_left(),
-                    glyph.bitmap_top(),
-                );
-                map.insert(ch as usize, Rc::new(entry));
-            }
-        }
-
-        self.texture_manager
-            .load(usize::MAX, &master_surface)
-            .map_err(|err| {
-                eprintln!("Could not create texture from surface: {err}");
-            })
-            .unwrap();
-
-        self.loaded_font = FontDef::new(
-            map,
-            max_ascent + max_descent,
-            max_width, //max_forward + max_back,
-            FONT_SPACING,
-            max_ascent,
-            max_descent,
-            font_size,
-            max_back,
-            max_forward,
-        );
-    }
-}
-
-//pub fn reinit_window_surface(window_surface: &mut WindowSurfaceRef, )
-
-pub fn main() -> Result<(), ()> {
-    const WIDTH: u32 = 800;
-    const HEIGHT: u32 = 600;
-    const FONT_FILE: &'static str = "fonts/Arial.ttf";
-
-    let sdl_context = sdl2::init().unwrap();
-    let video_subsystem = sdl_context
-        .video()
-        .map_err(|err| eprintln!("Could not create video context: {err}"))
-        .unwrap();
-
-    let window = video_subsystem
-        .window("Saute Text Editor", WIDTH, HEIGHT)
-        .position_centered()
-        .resizable()
-        .build()
-        .map_err(|err| eprintln!("Could not build window: {err}"))
-        .unwrap();
-
-    let window_canvas = window
-        .into_canvas()
-        .build()
-        .map_err(|err| {
-            eprintln!("Failed to get window canvas: {err}");
-        })
-        .unwrap();
-    let texman = window_canvas.texture_creator();
-
-    let mut renderer = Renderer::new(window_canvas, &texman, WIDTH, HEIGHT);
-    renderer.build_atlas(FONT_FILE, FONT_SIZE);
-    let mut event_pump = sdl_context
-        .event_pump()
-        .map_err(|err| eprintln!("Failed to get event pump: {err}"))
-        .unwrap();
-
-    renderer.canvas.set_draw_color::<_>(Color::RGB(0, 0, 0));
-    renderer.canvas.clear();
-    renderer.canvas.present();
-
-    event_pump.enable_event(EventType::TextInput);
-
-    let mut text_box = screen_manager::TextScreen::new(
-        WIDTH as usize,
-        (HEIGHT - 2 * renderer.loaded_font.glyph_height) as usize,
-        renderer.loaded_font.glyph_height as usize,
-    );
-
-    let mut debug_info_text = screen_manager::TextScreen::new(
-        WIDTH as usize,
-        renderer.loaded_font.glyph_height as usize,
-        renderer.loaded_font.glyph_height as usize,
-    );
-    let debug_info_render_height = HEIGHT - renderer.loaded_font.glyph_height;
-    debug_info_text.cursor_disable();
-
-    // lambda function that puts a string into
-
-    let mut need_update: bool = true;
-    text_box.cursor_enable();
-    'running: loop {
-        for event in event_pump.poll_iter() {
-            match event {
-                Event::Quit { .. }
-                | Event::KeyDown {
-                    keycode: Some(Keycode::Escape),
-                    ..
-                } => break 'running,
-                Event::KeyDown {
-                    keycode: Some(Keycode::LAlt),
-                    ..
-                } => {
-                    let pos = text_box.get_cursor_abs();
-                    text_box.set_highlight_mark(pos);
-                    println!("[INFO] Marker set to absolute position {pos}");
-                }
-                Event::KeyDown { keycode, .. } => {
-                    if let Some(code) = keycode {
-                        match code {
-                            Keycode::Return | Keycode::Return2 => {
-                                let fch = renderer
-                                    .loaded_font
-                                    .get_char('\n' as usize)
-                                    .map_err(|_| {
-                                        eprintln!("Failed to get char '\\n' from texture atlas");
-                                    })
-                                    .unwrap();
-                                text_box.push_char(fch);
-                                need_update = true;
-                            }
-                            Keycode::Backspace => {
-                                text_box.pop_char();
-                                need_update = true;
-                            }
-                            Keycode::Right => {
-                                text_box.cursor_forward();
-                                need_update = true;
-                            }
-
-                            Keycode::Left => {
-                                text_box.cursor_back();
-                                need_update = true;
-                            }
-                            _ => {}
-                        }
-                    }
-                }
-                Event::TextInput { text, .. } => {
-                    println!("[INFO] Event::TextInput triggered");
-                    text_box.push_string(renderer.loaded_font.get_string(text)?);
-                    // text.chars().for_each(|ch| {
-                    //     let fch = renderer
-                    //         .loaded_font
-                    //         .get_char(ch as usize)
-                    //         .map_err(|_| {
-                    //             eprintln!("Failed to get char {ch} from texture atlas");
-                    //         })
-                    //         .unwrap();
-                    //     text_box.push_char(fch);
-                    // });
-                    need_update = true;
-                }
-                Event::Window { win_event, .. } => {
-                    use sdl2::event::WindowEvent;
-                    match win_event {
-                        WindowEvent::SizeChanged(w, h) | WindowEvent::Resized(w, h) => {
-                            println!(
-                                "[INFO] Window resized to {w}x{h}, need to reinit window surface"
-                            );
-                            renderer.width = w as u32;
-                            renderer.height = h as u32;
-                            text_box.set_width(w as usize);
-                            need_update = true;
-                        }
-                        _ => {}
-                    }
-                }
-                _ => {}
-            }
-        }
-        if need_update {
-            println!(
-                "[INFO] Updating screen! {w} x {h}",
-                w = renderer.width,
-                h = renderer.height
-            );
-            renderer.canvas.set_draw_color::<_>(Color::RGB(0, 0, 0));
-            renderer
-                .canvas
-                .fill_rect(Rect::new(0, 0, renderer.width, renderer.height))
-                .unwrap();
-
-            text_box
-                .render_all(&mut renderer, 0, 0)
-                .map_err(|err| {
-                    eprintln!("Could not render text to canvas: {err}");
-                })
-                .unwrap();
-
-            let cursor_col = text_box.get_cursor_col();
-            let cursor_row = text_box.get_cursor_row();
-            let debug_text = renderer
-                .loaded_font
-                .get_string(format!("Line: {cursor_row}; Char: {cursor_col}"))?;
-            debug_info_text.clear();
-            debug_info_text.push_string(debug_text);
-            debug_info_text
-                .render_all(&mut renderer, 0, debug_info_render_height)
-                .map_err(|err| {
-                    eprintln!("Could not render cursor position info to canvas: {err}");
-                })
-                .unwrap();
-
-            renderer.canvas.present();
-            need_update = false;
-        }
-
-        std::thread::sleep(Duration::new(0, 1_000_000_000u32 / 60));
-    }
-    println!("Final text buffer:\n{text}", text = text_box.get_text());
-    Ok(())
-}
->>>>>>> b6384608
+}